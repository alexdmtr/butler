--- conflicted
+++ resolved
@@ -13,7 +13,7 @@
 
 var (
 	version = "head" // set by command-line on CI release builds
-	app     = kingpin.New("butler", "Your very own itch.io helper")
+	app     = kingpin.New("butler", "Your very dedicated itch.io helper")
 
 	dlCmd = app.Command("dl", "Download a file (resumes if can, checks hashes)")
 
@@ -52,11 +52,7 @@
 
 func main() {
 	app.HelpFlag.Short('h')
-<<<<<<< HEAD
-	app.Version(fmt.Sprintf("so uh branches are weird %s", version))
-=======
-	app.Version(fmt.Sprintf("ah yes the cita branch... %s", version))
->>>>>>> c241e4ad
+	app.Version(version)
 	app.VersionFlag.Short('V')
 
 	cmd, err := app.Parse(os.Args[1:])
